--- conflicted
+++ resolved
@@ -1,11 +1,10 @@
 # MEGDNN
 Deep Learning for Activity Recognition based on Magnetoencephalography (MEG) Data
 
-<<<<<<< HEAD
 Link to Mesh data Intra and Cross datasets.
 https://drive.google.com/file/d/1g7dauZV7_R8MfRu_6QMqtlhkeWVreQBH/view?usp=sharing
 The creation of it is located in the notebook.
-=======
+
 This project consists of: 
 run_experiment.py
 utils.py
@@ -24,4 +23,3 @@
 Marijn Prins
 Boris Vasilyev
 
->>>>>>> b50a69a0
