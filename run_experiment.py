--- conflicted
+++ resolved
@@ -30,11 +30,7 @@
     }
     decoder_dict = {v: k for k, v in encoder_dict.items()}
 
-<<<<<<< HEAD
-    # creates a log of the data in wandb to visualise the data
-=======
     # login to wandb via API key
->>>>>>> 85b759b1
     if config['log'] in ['wandb', 'all']:
         wandb.login(key = config['wandb_api_key'])
     
@@ -43,11 +39,7 @@
         os.makedirs('weights')
 
 
-<<<<<<< HEAD
-    # preprocess data and train model for the intra subject run
-=======
     # preprocess data and train model on intra-subject data
->>>>>>> 85b759b1
     if 'intra' in config['validation']:
         # initialize wandb
         if config['log'] in ['wandb', 'all']:
@@ -57,29 +49,12 @@
             config['run_name'] = run_name
             wandb.init(project='MEG', config=config, name = run_name)
 
-<<<<<<< HEAD
-        
-        #Extract test and training data from the dataset
-=======
         # Extract test and training data from the dataset
->>>>>>> 85b759b1
         X_train, y_train = data['intra']['X_train'], data['intra']['y_train']
         X_test, y_test = data['intra']['X_test'], data['intra']['y_test']
         y_train = [encoder_dict[label] for label in y_train]
         y_test = [encoder_dict[label] for label in y_test]
 
-<<<<<<< HEAD
-        #Scale the data
-        X_train_scaled, X_test_scaled = fit_transform_scaler(X_train, [X_test], scaler=StandardScaler())
-        X_test_scaled = X_test_scaled[0]
-
-        #Downsample using the configurated downsampling method
-        X_train = temporal_downsampling(X_train_scaled, downsample_factor=config['downsample'])
-        X_test = temporal_downsampling(X_test_scaled, downsample_factor=config['downsample'])
-        
-        #Creates the batches 
-        #To run the experiment without batches, initiate window_size at -1
-=======
         # Scale the data
         X_train_scaled, X_test_scaled = fit_transform_scaler(X_train, [X_test], scaler=StandardScaler())
         X_test_scaled = X_test_scaled[0]
@@ -90,36 +65,23 @@
         
         # Split samples into batches of size window_size
         # To run the experiment without batchifying, initiate window_size at -1
->>>>>>> 85b759b1
         if config['window_size'] != -1:
             X_train, y_train = batchify_activity(X_train, y_train, window_size = config['window_size'])
             X_test, y_test = batchify_activity(X_test, y_test, window_size = config['window_size'])
         
-<<<<<<< HEAD
-        #Flattens the data
-=======
         # Flattens the data
->>>>>>> 85b759b1
         if config['model'] != 'MEGConvNet':
             X_train = [x.flatten() for x in X_train]
             X_test = [x.flatten() for x in X_test]
         
-<<<<<<< HEAD
-        #defines the training and validation sets
-=======
         # defines the training and validation sets
->>>>>>> 85b759b1
         train_set = MEGDataset(X_train, y_train)
         val_set = MEGDataset(X_test, y_test)
 
         train_loader = DataLoader(train_set, batch_size=config['batch_size'], shuffle=True)
         val_loader = DataLoader(val_set, batch_size=config['batch_size'])
 
-<<<<<<< HEAD
-        #Applies the configuration on the different models
-=======
         # initialize the model based on the config file
->>>>>>> 85b759b1
         if config['model'] == 'MEGConvNet':
             model = MEGConvNet(config)
         elif config['model'] == 'MEGNet':
@@ -143,11 +105,7 @@
             save_checkpoint(model, 'weights/'+run_name+'.pth')
         wandb.finish()
     
-<<<<<<< HEAD
-    # preprocess data and train model for the cross subject run
-=======
     # preprocess data and train model on cross-subject data
->>>>>>> 85b759b1
     if 'cross' in config['validation']:
         if config['log'] in ['wandb', 'all']:
             # initialize wandb
@@ -157,11 +115,7 @@
             config['run_name'] = run_name
             wandb.init(project='MEG', config=config, name = run_name)
         
-<<<<<<< HEAD
-        #Extract test and training data from the dataset
-=======
         # Extract test and training data from the dataset
->>>>>>> 85b759b1
         X_train, y_train = data['cross']['X_train'], data['cross']['y_train']
         X_test = [data['cross']['X_test1'], data['cross']['X_test2'], data['cross']['X_test3']]
         y_test = [data['cross']['y_test1'], data['cross']['y_test2'], data['cross']['y_test3']]
@@ -169,16 +123,6 @@
         y_train = [encoder_dict[label] for label in y_train]
         y_test = [[encoder_dict[label] for label in y] for y in y_test]
 
-<<<<<<< HEAD
-        #Scale the data
-        X_train_scaled, X_test_scaled = fit_transform_scaler(X_train, X_test, scaler=StandardScaler())
-
-        #Downsample using the configurated downsampling method
-        X_train = temporal_downsampling(X_train_scaled, downsample_factor=config['downsample'])
-        X_test = [temporal_downsampling(x, downsample_factor=config['downsample']) for x in X_test_scaled]
-        
-        #merges the different participants
-=======
         # Scale the data
         X_train_scaled, X_test_scaled = fit_transform_scaler(X_train, X_test, scaler=StandardScaler())
 
@@ -187,49 +131,31 @@
         X_test = [temporal_downsampling(x, downsample_factor=config['downsample']) for x in X_test_scaled]
         
         # merges the different test sets into one for validation callback
->>>>>>> 85b759b1
         X_test_merged = []
         y_test_merged = []
         for i in range(len(X_test)):
             X_test_merged.extend(X_test[i])
             y_test_merged.extend(y_test[i])
         
-<<<<<<< HEAD
-        #Creates the batches 
-        #To run the experiment without batches, initiate window_size at -1
-=======
         # Split samples into batches of size window_size
         # To run the experiment without batchifying, initiate window_size at -1
->>>>>>> 85b759b1
         if config['window_size'] != -1:
             X_train, y_train = batchify_activity(X_train, y_train, window_size = config['window_size'])
             X_test_merged, y_test_merged = batchify_activity(X_test_merged, y_test_merged, window_size = config['window_size'])
         
-<<<<<<< HEAD
-        #Flattens the data
-=======
         # Flattens the data
->>>>>>> 85b759b1
         if config['model'] != 'MEGConvNet':
             X_train = [x.flatten() for x in X_train]
             X_test_merged = [x.flatten() for x in X_test_merged]
         
-<<<<<<< HEAD
-        #defines the training and validation sets
-=======
         # defines the training and validation sets
->>>>>>> 85b759b1
         train_set = MEGDataset(X_train, y_train)
         val_set = MEGDataset(X_test_merged, y_test_merged)
 
         train_loader = DataLoader(train_set, batch_size=config['batch_size'], shuffle=True)
         val_loader = DataLoader(val_set, batch_size=config['batch_size'])
 
-<<<<<<< HEAD
-        #Applies the configuration on the different models
-=======
         # initialize the model based on the config file
->>>>>>> 85b759b1
         if config['model'] == 'MEGConvNet':
             model = MEGConvNet(config)
         elif config['model'] == 'MEGNet':
